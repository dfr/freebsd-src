--- conflicted
+++ resolved
@@ -244,34 +244,18 @@
 	}
 }
 
-static void
-nvlist_get_guids(nvlist_t *list, uint64_t *pguid, uint64_t *vguid)
-{
-<<<<<<< HEAD
-	nvpair_t *elem = NULL;
-
-	*vguid = 0;
-	*pguid = 0;
-	while ((elem = nvlist_next_nvpair(list, elem)) != NULL) {
-		if (nvpair_type(elem) != DATA_TYPE_UINT64)
-			continue;
-
-		if (strcmp(nvpair_name(elem), ZPOOL_CONFIG_POOL_GUID) == 0) {
-			VERIFY(nvpair_value_uint64(elem, pguid) == 0);
-		} else if (strcmp(nvpair_name(elem), ZPOOL_CONFIG_GUID) == 0) {
-			VERIFY(nvpair_value_uint64(elem, vguid) == 0);
-		}
-
-		if (*pguid != 0 && *vguid != 0)
-			break;
-	}
-=======
+static uint64_t
+nvlist_get_guid(nvlist_t *list, uint64_t *pguid)
+{
 	uint64_t value;
 
 	value = 0;
 	nvlist_lookup_uint64(list, ZPOOL_CONFIG_GUID, &value);
+	if (pguid) {
+		*pguid = 0;
+		nvlist_lookup_uint64(list, ZPOOL_CONFIG_POOL_GUID, pguid);
+	}
 	return (value);
->>>>>>> a2455e27
 }
 
 static int
@@ -310,9 +294,6 @@
 }
 
 static void
-<<<<<<< HEAD
-vdev_geom_read_guids(struct g_consumer *cp, uint64_t *pguid, uint64_t *vguid)
-=======
 vdev_geom_taste_orphan(struct g_consumer *cp)
 {
 
@@ -322,7 +303,6 @@
 
 static int
 vdev_geom_read_config(struct g_consumer *cp, nvlist_t **config)
->>>>>>> a2455e27
 {
 	struct g_provider *pp;
 	vdev_label_t *label;
@@ -330,22 +310,13 @@
 	size_t buflen;
 	uint64_t psize;
 	off_t offset, size;
-<<<<<<< HEAD
-=======
 	uint64_t guid, state, txg;
->>>>>>> a2455e27
 	int error, l, len;
 
 	g_topology_assert_not();
 
-	*pguid = 0;
-	*vguid = 0;
 	pp = cp->provider;
-<<<<<<< HEAD
-	ZFS_LOG(1, "Reading guids from %s...", pp->name);
-=======
 	ZFS_LOG(1, "Reading config from %s...", pp->name);
->>>>>>> a2455e27
 
 	psize = pp->mediasize;
 	psize = P2ALIGN(psize, (uint64_t)sizeof(vdev_label_t));
@@ -353,6 +324,7 @@
 	size = sizeof(*label) + pp->sectorsize -
 	    ((sizeof(*label) - 1) % pp->sectorsize) - 1;
 
+	guid = 0;
 	label = kmem_alloc(size, KM_SLEEP);
 	buflen = sizeof(label->vl_vdev_phys.vp_nvlist);
 
@@ -370,18 +342,6 @@
 		if (nvlist_unpack(buf, buflen, config, 0) != 0)
 			continue;
 
-<<<<<<< HEAD
-		nvlist_get_guids(config, pguid, vguid);
-		nvlist_free(config);
-		if (*pguid != 0 && *vguid != 0)
-			break;
-	}
-
-	kmem_free(label, size);
-	if (*pguid != 0 && *vguid != 0)
-		ZFS_LOG(1, "guids for %s are %ju:%ju", pp->name,
-		    (uintmax_t)*pguid, (uintmax_t)*vguid);
-=======
 		if (nvlist_lookup_uint64(*config, ZPOOL_CONFIG_POOL_STATE,
 		    &state) != 0 || state == POOL_STATE_DESTROYED ||
 		    state > POOL_STATE_L2CACHE) {
@@ -403,7 +363,6 @@
 
 	kmem_free(label, size);
 	return (*config == NULL ? ENOENT : 0);
->>>>>>> a2455e27
 }
 
 static void
@@ -556,7 +515,7 @@
 }
 
 static uint64_t
-vdev_geom_read_guid(struct g_consumer *cp)
+vdev_geom_read_guid(struct g_consumer *cp, uint64_t *pguid)
 {
 	nvlist_t *config;
 	uint64_t guid;
@@ -565,9 +524,10 @@
 
 	guid = 0;
 	if (vdev_geom_read_config(cp, &config) == 0) {
-		guid = nvlist_get_guid(config);
+		guid = nvlist_get_guid(config, pguid);
 		nvlist_free(config);
-	}
+	} else if (pguid)
+		*pguid = 0;
 	return (guid);
 }
 
@@ -599,17 +559,11 @@
 				if (vdev_geom_attach_taster(zcp, pp) != 0)
 					continue;
 				g_topology_unlock();
-				vdev_geom_read_guids(zcp, &pguid, &vguid);
+				vguid = vdev_geom_read_guid(zcp, &pguid);
 				g_topology_lock();
-<<<<<<< HEAD
-				g_access(zcp, -1, 0, 0);
-				g_detach(zcp);
+				vdev_geom_detach_taster(zcp);
 				if (pguid != spa_guid(vd->vdev_spa) ||
 				    vguid != vd->vdev_guid)
-=======
-				vdev_geom_detach_taster(zcp);
-				if (pguid != guid)
->>>>>>> a2455e27
 					continue;
 				cp = vdev_geom_attach(pp, vd);
 				if (cp == NULL) {
@@ -681,7 +635,7 @@
 		if (cp != NULL && check_guid && ISP2(pp->sectorsize) &&
 		    pp->sectorsize <= VDEV_PAD_SIZE) {
 			g_topology_unlock();
-			vdev_geom_read_guids(cp, &pguid, &vguid);
+			vguid = vdev_geom_read_guid(cp, &pguid);
 			g_topology_lock();
 			if (pguid != spa_guid(vd->vdev_spa) ||
 			    vguid != vd->vdev_guid) {
