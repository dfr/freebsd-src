--- conflicted
+++ resolved
@@ -40,11 +40,7 @@
 #elif defined(__NetBSD__)
 __RCSID("$NetBSD$");
 #endif
-<<<<<<< HEAD
 #ident "$FreeBSD$"
-=======
-#ident "$Revision: 2.20 $"
->>>>>>> f7434bbd
 
 static struct rt_spare *rts_better(struct rt_entry *);
 static struct rt_spare rts_empty = {0,0,0,HOPCNT_INFINITY,0,0,0};
